--- conflicted
+++ resolved
@@ -229,13 +229,8 @@
     plt.legend(loc="best")
 
 
-<<<<<<< HEAD
 def plot_count_distributions( log_e, sens ):
 
-=======
-def plot_count_distributions( sens ):
-    log_e = 0.5*(sens['log_e_hi']+sens['log_e_lo'])
->>>>>>> 3bdce541
     plt.semilogy( log_e, sens['N_on'], label="N_on", **PSTY  )
     plt.semilogy( log_e, sens['N_off'], color='r', label="N_off", **PSTY )
     plt.semilogy( log_e, excess(sens['N_on'],sens['N_off'],sens['alpha']), 
@@ -247,37 +242,20 @@
 
 def plot_significances( log_e, sens ):
     """ sens: output dictionary from calc_sensitivity """ 
-<<<<<<< HEAD
 
     plt.scatter( log_e, signif_lima( sens['N_on'], sens['N_off'], 
                                     sens['alpha'] ) )
     plt.scatter( log_e, signif_lima( sens['N_on_orig'], sens['N_off'], 
                                     sens['alpha'] ),
                  color='grey' )
-=======
-    log_e = 0.5*(sens['log_e_hi']+sens['log_e_lo'])
-    plt.scatter( log_e, signif_lima( sens['N_on'], sens['N_off'], 
-                                    sens['alpha'] ), 
-                 label="with constraints" )
-    plt.scatter( log_e, signif_lima( sens['N_on_orig'], sens['N_off'], 
-                                    sens['alpha']),
-                 label="minimum", color='grey' )
->>>>>>> 3bdce541
     plt.ylabel("Significance")
     plt.xlabel("Log10(E/TeV)")
     plt.legend(loc='best')
 
 
-<<<<<<< HEAD
 def plot_rates( log_e, rate_p, rate_e, sens ):
     plt.semilogy( log_e, rate_p,label="p ", **PSTY)
     plt.semilogy( log_e, rate_e,label="e- ",**PSTY)
-=======
-def plot_rates( sens ):
-    log_e = 0.5*(sens['log_e_hi']+sens['log_e_lo'])
-    plt.semilogy( log_e, sens['rate_p'],label="p ", **PSTY)
-    plt.semilogy( log_e, sens['rate_e'],label="e- ",**PSTY)
->>>>>>> 3bdce541
 
     # also overlay the predicted minimum gamma excess rate
     excess_rate = excess(sens['N_on'],sens['N_off'],sens['alpha'])*units.ct \
@@ -299,12 +277,7 @@
     :param sens: sensitivity output dictrionary
     """
 
-<<<<<<< HEAD
-    
-=======
-    log_e = 0.5*(sens['log_e_hi']+sens['log_e_lo'])
-
->>>>>>> 3bdce541
+    
     sensitivity = sens['sensitivity']
     par = sens['params']
 
@@ -323,10 +296,6 @@
     """ call after plot_sensitivity() to overplot Crab flux 
     """
 
-<<<<<<< HEAD
-=======
-    log_e = 0.5*(sens['log_e_hi']+sens['log_e_lo'])
->>>>>>> 3bdce541
     plt.semilogy( log_e, 
                   spectra.hess_crab_spectrum( 10**(log_e) ), 
                   linestyle="--", color='black',
@@ -355,11 +324,7 @@
     :param sens: output dictionary from calc_sensitivity()
     """
 
-<<<<<<< HEAD
-    
-=======
-    log_e = 0.5*(sens['log_e_hi']+sens['log_e_lo'])
->>>>>>> 3bdce541
+    
     sensitivity = sens['sensitivity']
     par = sens['params']
 
